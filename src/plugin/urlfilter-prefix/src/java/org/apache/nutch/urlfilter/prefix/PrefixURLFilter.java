--- conflicted
+++ resolved
@@ -15,11 +15,7 @@
  * limitations under the License.
  */
 
-<<<<<<< HEAD
-// $Id$
-=======
 // $Id: PrefixURLFilter.java 823614 2009-10-09 17:02:32Z ab $
->>>>>>> fc6a7f5e
 
 package org.apache.nutch.urlfilter.prefix;
 

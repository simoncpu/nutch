--- conflicted
+++ resolved
@@ -21,16 +21,7 @@
 import java.net.URL;
 
 import junit.framework.TestCase;
-<<<<<<< HEAD
-import org.mortbay.jetty.Server;
-import org.mortbay.jetty.bio.SocketConnector;
-import org.mortbay.jetty.handler.ContextHandler;
-import org.mortbay.jetty.handler.ResourceHandler;
-import org.mortbay.jetty.servlet.ServletHandler;
-import org.mortbay.jetty.servlet.SessionHandler;
-=======
-
->>>>>>> fc6a7f5e
+
 import org.apache.hadoop.conf.Configuration;
 import org.apache.nutch.net.protocols.Response;
 import org.apache.nutch.storage.WebPage;
@@ -46,163 +37,6 @@
  */
 public class TestProtocolHttpClient extends TestCase {
 
-<<<<<<< HEAD
-  private Server server;
-  private Configuration conf;
-  private static final String RES_DIR = System.getProperty("test.data", ".");
-  private int port;
-  private Http http = new Http();
-
-  protected void setUp() throws Exception {
-
-    ContextHandler context = new ContextHandler();
-    context.setContextPath("/");
-    context.setResourceBase(RES_DIR);
-    ServletHandler sh = new ServletHandler();
-    sh.addServlet("org.apache.jasper.servlet.JspServlet", "*.jsp");
-    context.addHandler(sh);
-    context.addHandler(new SessionHandler());
-
-    server = new Server();
-    server.addHandler(context);
-
-    conf = new Configuration();
-    conf.addResource("nutch-default.xml");
-    conf.addResource("nutch-site-test.xml");
-    
-    http = new Http();
-    http.setConf(conf);
-  }
-
-  protected void tearDown() throws Exception {
-    server.stop();
-  }
-
-  /**
-   * Tests whether the client can remember cookies.
-   *
-   * @throws Exception If an error occurs or the test case fails.
-   */
-  public void testCookies() throws Exception {
-    startServer(47500);
-    fetchPage("/cookies.jsp", 200);
-    fetchPage("/cookies.jsp?cookie=yes", 200);
-  }
-
-  /**
-   * Tests that no pre-emptive authorization headers are sent by the
-   * client.
-   *
-   * @throws Exception If an error occurs or the test case fails.
-   */
-  public void testNoPreemptiveAuth() throws Exception {
-    startServer(47500);
-    fetchPage("/noauth.jsp", 200);
-  }
-
-  /**
-   * Tests default credentials.
-   *
-   * @throws Exception If an error occurs or the test case fails.
-   */
-  public void testDefaultCredentials() throws Exception {
-    startServer(47502);
-    fetchPage("/basic.jsp", 200);
-  }
-
-  /**
-   * Tests basic authentication scheme for various realms.
-   * 
-   * @throws Exception If an error occurs or the test case fails.
-   */
-  public void testBasicAuth() throws Exception {
-    startServer(47500);
-    fetchPage("/basic.jsp", 200);
-    fetchPage("/basic.jsp?case=1", 200);
-    fetchPage("/basic.jsp?case=2", 200);
-    server.start();
-  }
-
-  /**
-   * Tests that authentication happens for a defined realm and not for
-   * other realms for a host:port when an extra <code>authscope</code>
-   * tag is not defined to match all other realms.
-   *
-   * @throws Exception If an error occurs or the test case fails.
-   */
-  public void testOtherRealmsNoAuth() throws Exception {
-    startServer(47501);
-    fetchPage("/basic.jsp", 200);
-    fetchPage("/basic.jsp?case=1", 401);
-    fetchPage("/basic.jsp?case=2", 401);
-  }
-
-  /**
-   * Tests Digest authentication scheme.
-   *
-   * @throws Exception If an error occurs or the test case fails.
-   */
-  public void testDigestAuth() throws Exception {
-    startServer(47500);
-    fetchPage("/digest.jsp", 200);
-  }
-
-  /**
-   * Tests NTLM authentication scheme.
-   *
-   * @throws Exception If an error occurs or the test case fails.
-   */
-  public void testNtlmAuth() throws Exception {
-    startServer(47501);
-    fetchPage("/ntlm.jsp", 200);
-  }
-
-  /**
-   * Starts the Jetty server at a specified port.
-   *
-   * @param  portno     Port number.
-   * @throws Exception  When an error occurs.
-   */
-  private void startServer(int portno) throws Exception {
-    port = portno;
-    SocketConnector listener = new SocketConnector();
-    listener.setHost("127.0.0.1");
-    listener.setPort(port);
-    server.addConnector(listener);
-    server.start();
-  }
-
-  /**
-   * Fetches the specified <code>page</code> from the local Jetty server
-   * and checks whether the HTTP response status code matches with the
-   * expected code.
-   *
-   * @param page          Page to be fetched.
-   * @param expectedCode  HTTP response status code expected while
-   *                      fetching the page.
-   * @throws Exception    When an error occurs or test case fails.
-   */
-  private void fetchPage(String page, int expectedCode)
-      throws Exception {
-    URL url = new URL("http", "127.0.0.1", port, page);
-    Response response = null;
-    response = http.getResponse(url, new CrawlDatum(), true);
-
-    int code = response.getCode();
-    assertEquals("HTTP Status Code for " + url, expectedCode, code);
-  }
-  
-  /**
-   * Returns an URL to the specified page.
-   *
-   * @param  page                  Page available in the local Jetty
-   *                               server.
-   * @throws MalformedURLException If an URL can not be formed.
-   */
-  private URL getURL(String page) throws MalformedURLException {
-    return new URL("http", "127.0.0.1", port, page);
-  }
-=======
 	private Server server;
 	private Configuration conf;
 	private static final String RES_DIR = System.getProperty("test.data", ".");
@@ -375,5 +209,4 @@
 	private URL getURL(String page) throws MalformedURLException {
 		return new URL("http", "127.0.0.1", port, page);
 	}
->>>>>>> fc6a7f5e
 }
/**
 * Licensed to the Apache Software Foundation (ASF) under one or more
 * contributor license agreements.  See the NOTICE file distributed with
 * this work for additional information regarding copyright ownership.
 * The ASF licenses this file to You under the Apache License, Version 2.0
 * (the "License"); you may not use this file except in compliance with
 * the License.  You may obtain a copy of the License at
 *
 *     http://www.apache.org/licenses/LICENSE-2.0
 *
 * Unless required by applicable law or agreed to in writing, software
 * distributed under the License is distributed on an "AS IS" BASIS,
 * WITHOUT WARRANTIES OR CONDITIONS OF ANY KIND, either express or implied.
 * See the License for the specific language governing permissions and
 * limitations under the License.
 */
package org.apache.nutch.protocol.http.api;

// JDK imports
import java.io.IOException;
import java.net.URL;
<<<<<<< HEAD
import java.util.HashMap;
import java.util.LinkedList;

import org.slf4j.Logger;
import org.slf4j.LoggerFactory;
import org.apache.hadoop.conf.Configuration;
=======

// Commons Logging imports
import org.slf4j.Logger;
import org.slf4j.LoggerFactory;

// Nutch imports
import org.apache.nutch.crawl.CrawlDatum;
>>>>>>> caa378ba
import org.apache.nutch.net.protocols.Response;
import org.apache.nutch.protocol.Content;
import org.apache.nutch.protocol.Protocol;
import org.apache.nutch.protocol.ProtocolException;
import org.apache.nutch.protocol.ProtocolOutput;
import org.apache.nutch.protocol.ProtocolStatusCodes;
import org.apache.nutch.protocol.ProtocolStatusUtils;
import org.apache.nutch.protocol.RobotRules;
import org.apache.nutch.storage.WebPage;
import org.apache.nutch.util.GZIPUtils;
import org.apache.nutch.util.DeflateUtils;
import org.apache.nutch.util.LogUtil;
import org.apache.nutch.util.MimeUtil;

/**
 * @author J&eacute;r&ocirc;me Charron
 */
public abstract class HttpBase implements Protocol {


  public static final int BUFFER_SIZE = 8 * 1024;

  private static final byte[] EMPTY_CONTENT = new byte[0];

  private RobotRulesParser robots = null;

  /** The proxy hostname. */
  protected String proxyHost = null;

  /** The proxy port. */
  protected int proxyPort = 8080;

  /** Indicates if a proxy is used */
  protected boolean useProxy = false;

  /** The network timeout in millisecond */
  protected int timeout = 10000;

  /** The length limit for downloaded content, in bytes. */
<<<<<<< HEAD
  protected int maxContent = 64 * 1024;
=======
  protected int maxContent = 64 * 1024; 
>>>>>>> caa378ba

  /** The Nutch 'User-Agent' request header */
  protected String userAgent = getAgentString(
      "NutchCVS", null, "Nutch",
      "http://lucene.apache.org/nutch/bot.html",
  "nutch-agent@lucene.apache.org");


  /** The "Accept-Language" request header value. */
  protected String acceptLanguage = "en-us,en-gb,en;q=0.7,*;q=0.3";
<<<<<<< HEAD

=======
    
>>>>>>> caa378ba
  /** The default logger */
  private final static Logger LOGGER = LoggerFactory.getLogger(HttpBase.class);

  /** The specified logger */
  private Logger logger = LOGGER;
<<<<<<< HEAD

  /** The nutch configuration */
  private Configuration conf = null;

  private MimeUtil mimeTypes;

  /** Do we use HTTP/1.1? */
  protected boolean useHttp11 = false;
=======
 
  /** The nutch configuration */
  private Configuration conf = null;
  
  /** Do we use HTTP/1.1? */
  protected boolean useHttp11 = false;
  
  /** Skip page if Crawl-Delay longer than this value. */
  protected long maxCrawlDelay = -1L;
>>>>>>> caa378ba

  /** Creates a new instance of HttpBase */
  public HttpBase() {
    this(null);
  }

  /** Creates a new instance of HttpBase */
  public HttpBase(Logger logger) {
    if (logger != null) {
      this.logger = logger;
    }
    robots = new RobotRulesParser();
  }
<<<<<<< HEAD

  // Inherited Javadoc
  public void setConf(Configuration conf) {
    this.conf = conf;
    this.proxyHost = conf.get("http.proxy.host");
    this.proxyPort = conf.getInt("http.proxy.port", 8080);
    this.useProxy = (proxyHost != null && proxyHost.length() > 0);
    this.timeout = conf.getInt("http.timeout", 10000);
    this.maxContent = conf.getInt("http.content.limit", 64 * 1024);
    this.userAgent = getAgentString(conf.get("http.agent.name"), conf.get("http.agent.version"), conf
        .get("http.agent.description"), conf.get("http.agent.url"), conf.get("http.agent.email"));
    this.acceptLanguage = conf.get("http.accept.language", acceptLanguage);
    this.mimeTypes = new MimeUtil(conf);
    this.useHttp11 = conf.getBoolean("http.useHttp11", false);
    this.robots.setConf(conf);
    logConf();
  }
=======
  
   // Inherited Javadoc
    public void setConf(Configuration conf) {
        this.conf = conf;
        this.proxyHost = conf.get("http.proxy.host");
        this.proxyPort = conf.getInt("http.proxy.port", 8080);
        this.useProxy = (proxyHost != null && proxyHost.length() > 0);
        this.timeout = conf.getInt("http.timeout", 10000);
        this.maxContent = conf.getInt("http.content.limit", 64 * 1024);
        this.userAgent = getAgentString(conf.get("http.agent.name"), conf.get("http.agent.version"), conf
                .get("http.agent.description"), conf.get("http.agent.url"), conf.get("http.agent.email"));
        this.acceptLanguage = conf.get("http.accept.language", acceptLanguage);
        // backward-compatible default setting
        this.useHttp11 = conf.getBoolean("http.useHttp11", false);
        this.robots.setConf(conf);
        logConf();
    }
>>>>>>> caa378ba

  // Inherited Javadoc
  public Configuration getConf() {
    return this.conf;
  }
<<<<<<< HEAD



  public ProtocolOutput getProtocolOutput(String url, WebPage page) {

    try {
      URL u = new URL(url);
      String host = null;
      Response response = getResponse(u, page, false); // make a request
=======
   
  
  
  public ProtocolOutput getProtocolOutput(Text url, CrawlDatum datum) {
    
    String urlString = url.toString();
    try {
      URL u = new URL(urlString);
      String host = null;
      Response response = getResponse(u, datum, false); // make a request
      
>>>>>>> caa378ba
      int code = response.getCode();
      byte[] content = response.getContent();
      Content c = new Content(u.toString(), u.toString(),
          (content == null ? EMPTY_CONTENT : content),
          response.getHeader("Content-Type"),
          response.getHeaders(), mimeTypes);

      if (code == 200) { // got a good response
        return new ProtocolOutput(c); // return it

      } else if (code == 410) { // page is gone
        return new ProtocolOutput(c,
            ProtocolStatusUtils.makeStatus(ProtocolStatusCodes.GONE, "Http: " + code + " url=" + url));
      } else if (code >= 300 && code < 400) { // handle redirect
        String location = response.getHeader("Location");
        // some broken servers, such as MS IIS, use lowercase header name...
        if (location == null) location = response.getHeader("location");
        if (location == null) location = "";
        u = new URL(u, location);
        int protocolStatusCode;
        switch (code) {
        case 300:   // multiple choices, preferred value in Location
          protocolStatusCode = ProtocolStatusCodes.MOVED;
          break;
        case 301:   // moved permanently
        case 305:   // use proxy (Location is URL of proxy)
          protocolStatusCode = ProtocolStatusCodes.MOVED;
          break;
        case 302:   // found (temporarily moved)
        case 303:   // see other (redirect after POST)
        case 307:   // temporary redirect
          protocolStatusCode = ProtocolStatusUtils.TEMP_MOVED;
          break;
        case 304:   // not modified
          protocolStatusCode = ProtocolStatusUtils.NOTMODIFIED;
          break;
        default:
          protocolStatusCode = ProtocolStatusUtils.MOVED;
        }
        // handle this in the higher layer.
        return new ProtocolOutput(c, ProtocolStatusUtils.makeStatus(protocolStatusCode, u));
      } else if (code == 400) { // bad request, mark as GONE
        if (logger.isTraceEnabled()) { logger.trace("400 Bad request: " + u); }
        return new ProtocolOutput(c, ProtocolStatusUtils.makeStatus(ProtocolStatusCodes.GONE, u));
      } else if (code == 401) { // requires authorization, but no valid auth provided.
        if (logger.isTraceEnabled()) { logger.trace("401 Authentication Required"); }
        return new ProtocolOutput(c,
            ProtocolStatusUtils.makeStatus(ProtocolStatusCodes.ACCESS_DENIED,
                "Authentication required: "+ url));
      } else if (code == 404) {
        return new ProtocolOutput(c,
            ProtocolStatusUtils.makeStatus(ProtocolStatusCodes.NOTFOUND, u));
      } else if (code == 410) { // permanently GONE
        return new ProtocolOutput(c,
            ProtocolStatusUtils.makeStatus(ProtocolStatusCodes.GONE, u));
      } else {
        return new ProtocolOutput(c,
            ProtocolStatusUtils.makeStatus(ProtocolStatusCodes.EXCEPTION, "Http code=" + code + ", url="
                + u));
      }
    } catch (Throwable e) {
      e.printStackTrace(LogUtil.getErrorStream(logger));
      return new ProtocolOutput(null,
          ProtocolStatusUtils.makeStatus(ProtocolStatusCodes.EXCEPTION, e.toString()));
    }
  }

  /* -------------------------- *
   * </implementation:Protocol> *
   * -------------------------- */


  public String getProxyHost() {
    return proxyHost;
  }

  public int getProxyPort() {
    return proxyPort;
  }

  public boolean useProxy() {
    return useProxy;
  }

  public int getTimeout() {
    return timeout;
  }

  public int getMaxContent() {
    return maxContent;
  }

  public String getUserAgent() {
    return userAgent;
  }
  
  /** Value of "Accept-Language" request header sent by Nutch.
   * @return The value of the header "Accept-Language" header.
   */
  public String getAcceptLanguage() {
         return acceptLanguage;
  }

  public boolean getUseHttp11() {
    return useHttp11;
  }
<<<<<<< HEAD

=======
  
>>>>>>> caa378ba
  private static String getAgentString(String agentName,
      String agentVersion,
      String agentDesc,
      String agentURL,
      String agentEmail) {

    if ( (agentName == null) || (agentName.trim().length() == 0) ) {
      // TODO : NUTCH-258
      if (LOGGER.isErrorEnabled()) {
        LOGGER.error("No User-Agent string set (http.agent.name)!");
      }
    }

    StringBuffer buf= new StringBuffer();

    buf.append(agentName);
    if (agentVersion != null) {
      buf.append("/");
      buf.append(agentVersion);
    }
    if ( ((agentDesc != null) && (agentDesc.length() != 0))
        || ((agentEmail != null) && (agentEmail.length() != 0))
        || ((agentURL != null) && (agentURL.length() != 0)) ) {
      buf.append(" (");

      if ((agentDesc != null) && (agentDesc.length() != 0)) {
        buf.append(agentDesc);
        if ( (agentURL != null) || (agentEmail != null) )
          buf.append("; ");
      }

      if ((agentURL != null) && (agentURL.length() != 0)) {
        buf.append(agentURL);
        if (agentEmail != null)
          buf.append("; ");
      }

      if ((agentEmail != null) && (agentEmail.length() != 0))
        buf.append(agentEmail);

      buf.append(")");
    }
    return buf.toString();
  }

  protected void logConf() {
    if (logger.isInfoEnabled()) {
      logger.info("http.proxy.host = " + proxyHost);
      logger.info("http.proxy.port = " + proxyPort);
      logger.info("http.timeout = " + timeout);
      logger.info("http.content.limit = " + maxContent);
      logger.info("http.agent = " + userAgent);
      logger.info("http.accept.language = " + acceptLanguage);
    }
  }

  public byte[] processGzipEncoded(byte[] compressed, URL url) throws IOException {

    if (LOGGER.isTraceEnabled()) { LOGGER.trace("uncompressing...."); }

    byte[] content;
    if (getMaxContent() >= 0) {
      content = GZIPUtils.unzipBestEffort(compressed, getMaxContent());
    } else {
      content = GZIPUtils.unzipBestEffort(compressed);
    }

    if (content == null)
      throw new IOException("unzipBestEffort returned null");

    if (LOGGER.isTraceEnabled()) {
      LOGGER.trace("fetched " + compressed.length
          + " bytes of compressed content (expanded to "
          + content.length + " bytes) from " + url);
    }
    return content;
  }

  public byte[] processDeflateEncoded(byte[] compressed, URL url) throws IOException {

    if (LOGGER.isTraceEnabled()) { LOGGER.trace("inflating...."); }

    byte[] content = DeflateUtils.inflateBestEffort(compressed, getMaxContent());

    if (content == null)
      throw new IOException("inflateBestEffort returned null");

    if (LOGGER.isTraceEnabled()) {
      LOGGER.trace("fetched " + compressed.length
                 + " bytes of compressed content (expanded to "
                 + content.length + " bytes) from " + url);
    }
    return content;
  }

  protected static void main(HttpBase http, String[] args) throws Exception {
    @SuppressWarnings("unused")
    boolean verbose = false;
    String url = null;

    String usage = "Usage: Http [-verbose] [-timeout N] url";

    if (args.length == 0) {
      System.err.println(usage);
      System.exit(-1);
    }

    for (int i = 0; i < args.length; i++) { // parse command line
      if (args[i].equals("-timeout")) { // found -timeout option
        http.timeout = Integer.parseInt(args[++i]) * 1000;
      } else if (args[i].equals("-verbose")) { // found -verbose option
        verbose = true;
      } else if (i != args.length - 1) {
        System.err.println(usage);
        System.exit(-1);
      } else // root is required parameter
        url = args[i];
    }

    //    if (verbose) {
    //      LOGGER.setLevel(Level.FINE);
    //    }

    ProtocolOutput out = http.getProtocolOutput(url, new WebPage());
    Content content = out.getContent();

    System.out.println("Status: " + out.getStatus());
    if (content != null) {
      System.out.println("Content Type: " + content.getContentType());
      System.out.println("Content Length: " +
          content.getMetadata().get(Response.CONTENT_LENGTH));
      System.out.println("Content:");
      String text = new String(content.getContent());
      System.out.println(text);
    }

  }


  protected abstract Response getResponse(URL url,
      WebPage page, boolean followRedirects)
  throws ProtocolException, IOException;

  @Override
  public RobotRules getRobotRules(String url, WebPage page) {
    return robots.getRobotRulesSet(this, url);
  }

}<|MERGE_RESOLUTION|>--- conflicted
+++ resolved
@@ -19,14 +19,6 @@
 // JDK imports
 import java.io.IOException;
 import java.net.URL;
-<<<<<<< HEAD
-import java.util.HashMap;
-import java.util.LinkedList;
-
-import org.slf4j.Logger;
-import org.slf4j.LoggerFactory;
-import org.apache.hadoop.conf.Configuration;
-=======
 
 // Commons Logging imports
 import org.slf4j.Logger;
@@ -34,38 +26,38 @@
 
 // Nutch imports
 import org.apache.nutch.crawl.CrawlDatum;
->>>>>>> caa378ba
 import org.apache.nutch.net.protocols.Response;
 import org.apache.nutch.protocol.Content;
 import org.apache.nutch.protocol.Protocol;
 import org.apache.nutch.protocol.ProtocolException;
 import org.apache.nutch.protocol.ProtocolOutput;
-import org.apache.nutch.protocol.ProtocolStatusCodes;
-import org.apache.nutch.protocol.ProtocolStatusUtils;
+import org.apache.nutch.protocol.ProtocolStatus;
 import org.apache.nutch.protocol.RobotRules;
-import org.apache.nutch.storage.WebPage;
 import org.apache.nutch.util.GZIPUtils;
 import org.apache.nutch.util.DeflateUtils;
 import org.apache.nutch.util.LogUtil;
-import org.apache.nutch.util.MimeUtil;
+
+// Hadoop imports
+import org.apache.hadoop.conf.Configuration;
+import org.apache.hadoop.io.Text;
 
 /**
  * @author J&eacute;r&ocirc;me Charron
  */
 public abstract class HttpBase implements Protocol {
-
-
+  
+  
   public static final int BUFFER_SIZE = 8 * 1024;
-
+  
   private static final byte[] EMPTY_CONTENT = new byte[0];
 
   private RobotRulesParser robots = null;
-
-  /** The proxy hostname. */
+ 
+  /** The proxy hostname. */ 
   protected String proxyHost = null;
 
   /** The proxy port. */
-  protected int proxyPort = 8080;
+  protected int proxyPort = 8080; 
 
   /** Indicates if a proxy is used */
   protected boolean useProxy = false;
@@ -74,41 +66,22 @@
   protected int timeout = 10000;
 
   /** The length limit for downloaded content, in bytes. */
-<<<<<<< HEAD
-  protected int maxContent = 64 * 1024;
-=======
   protected int maxContent = 64 * 1024; 
->>>>>>> caa378ba
 
   /** The Nutch 'User-Agent' request header */
   protected String userAgent = getAgentString(
-      "NutchCVS", null, "Nutch",
-      "http://lucene.apache.org/nutch/bot.html",
-  "nutch-agent@lucene.apache.org");
-
+                        "NutchCVS", null, "Nutch",
+                        "http://lucene.apache.org/nutch/bot.html",
+                        "nutch-agent@lucene.apache.org");
 
   /** The "Accept-Language" request header value. */
   protected String acceptLanguage = "en-us,en-gb,en;q=0.7,*;q=0.3";
-<<<<<<< HEAD
-
-=======
-    
->>>>>>> caa378ba
+    
   /** The default logger */
   private final static Logger LOGGER = LoggerFactory.getLogger(HttpBase.class);
 
   /** The specified logger */
   private Logger logger = LOGGER;
-<<<<<<< HEAD
-
-  /** The nutch configuration */
-  private Configuration conf = null;
-
-  private MimeUtil mimeTypes;
-
-  /** Do we use HTTP/1.1? */
-  protected boolean useHttp11 = false;
-=======
  
   /** The nutch configuration */
   private Configuration conf = null;
@@ -118,13 +91,12 @@
   
   /** Skip page if Crawl-Delay longer than this value. */
   protected long maxCrawlDelay = -1L;
->>>>>>> caa378ba
 
   /** Creates a new instance of HttpBase */
   public HttpBase() {
     this(null);
   }
-
+  
   /** Creates a new instance of HttpBase */
   public HttpBase(Logger logger) {
     if (logger != null) {
@@ -132,25 +104,6 @@
     }
     robots = new RobotRulesParser();
   }
-<<<<<<< HEAD
-
-  // Inherited Javadoc
-  public void setConf(Configuration conf) {
-    this.conf = conf;
-    this.proxyHost = conf.get("http.proxy.host");
-    this.proxyPort = conf.getInt("http.proxy.port", 8080);
-    this.useProxy = (proxyHost != null && proxyHost.length() > 0);
-    this.timeout = conf.getInt("http.timeout", 10000);
-    this.maxContent = conf.getInt("http.content.limit", 64 * 1024);
-    this.userAgent = getAgentString(conf.get("http.agent.name"), conf.get("http.agent.version"), conf
-        .get("http.agent.description"), conf.get("http.agent.url"), conf.get("http.agent.email"));
-    this.acceptLanguage = conf.get("http.accept.language", acceptLanguage);
-    this.mimeTypes = new MimeUtil(conf);
-    this.useHttp11 = conf.getBoolean("http.useHttp11", false);
-    this.robots.setConf(conf);
-    logConf();
-  }
-=======
   
    // Inherited Javadoc
     public void setConf(Configuration conf) {
@@ -168,23 +121,11 @@
         this.robots.setConf(conf);
         logConf();
     }
->>>>>>> caa378ba
 
   // Inherited Javadoc
   public Configuration getConf() {
     return this.conf;
   }
-<<<<<<< HEAD
-
-
-
-  public ProtocolOutput getProtocolOutput(String url, WebPage page) {
-
-    try {
-      URL u = new URL(url);
-      String host = null;
-      Response response = getResponse(u, page, false); // make a request
-=======
    
   
   
@@ -196,20 +137,19 @@
       String host = null;
       Response response = getResponse(u, datum, false); // make a request
       
->>>>>>> caa378ba
       int code = response.getCode();
       byte[] content = response.getContent();
       Content c = new Content(u.toString(), u.toString(),
-          (content == null ? EMPTY_CONTENT : content),
-          response.getHeader("Content-Type"),
-          response.getHeaders(), mimeTypes);
-
+                              (content == null ? EMPTY_CONTENT : content),
+                              response.getHeader("Content-Type"),
+                              response.getHeaders(), this.conf);
+      
       if (code == 200) { // got a good response
         return new ProtocolOutput(c); // return it
-
+        
       } else if (code == 410) { // page is gone
-        return new ProtocolOutput(c,
-            ProtocolStatusUtils.makeStatus(ProtocolStatusCodes.GONE, "Http: " + code + " url=" + url));
+        return new ProtocolOutput(c, new ProtocolStatus(ProtocolStatus.GONE, "Http: " + code + " url=" + url));
+        
       } else if (code >= 300 && code < 400) { // handle redirect
         String location = response.getHeader("Location");
         // some broken servers, such as MS IIS, use lowercase header name...
@@ -218,52 +158,47 @@
         u = new URL(u, location);
         int protocolStatusCode;
         switch (code) {
-        case 300:   // multiple choices, preferred value in Location
-          protocolStatusCode = ProtocolStatusCodes.MOVED;
-          break;
-        case 301:   // moved permanently
-        case 305:   // use proxy (Location is URL of proxy)
-          protocolStatusCode = ProtocolStatusCodes.MOVED;
-          break;
-        case 302:   // found (temporarily moved)
-        case 303:   // see other (redirect after POST)
-        case 307:   // temporary redirect
-          protocolStatusCode = ProtocolStatusUtils.TEMP_MOVED;
-          break;
-        case 304:   // not modified
-          protocolStatusCode = ProtocolStatusUtils.NOTMODIFIED;
-          break;
-        default:
-          protocolStatusCode = ProtocolStatusUtils.MOVED;
+          case 300:   // multiple choices, preferred value in Location
+            protocolStatusCode = ProtocolStatus.MOVED;
+            break;
+          case 301:   // moved permanently
+          case 305:   // use proxy (Location is URL of proxy)
+            protocolStatusCode = ProtocolStatus.MOVED;
+            break;
+          case 302:   // found (temporarily moved)
+          case 303:   // see other (redirect after POST)
+          case 307:   // temporary redirect
+            protocolStatusCode = ProtocolStatus.TEMP_MOVED;
+            break;
+          case 304:   // not modified
+            protocolStatusCode = ProtocolStatus.NOTMODIFIED;
+            break;
+          default:
+            protocolStatusCode = ProtocolStatus.MOVED;
         }
         // handle this in the higher layer.
-        return new ProtocolOutput(c, ProtocolStatusUtils.makeStatus(protocolStatusCode, u));
+        return new ProtocolOutput(c, new ProtocolStatus(protocolStatusCode, u));
       } else if (code == 400) { // bad request, mark as GONE
         if (logger.isTraceEnabled()) { logger.trace("400 Bad request: " + u); }
-        return new ProtocolOutput(c, ProtocolStatusUtils.makeStatus(ProtocolStatusCodes.GONE, u));
+        return new ProtocolOutput(c, new ProtocolStatus(ProtocolStatus.GONE, u));
       } else if (code == 401) { // requires authorization, but no valid auth provided.
         if (logger.isTraceEnabled()) { logger.trace("401 Authentication Required"); }
-        return new ProtocolOutput(c,
-            ProtocolStatusUtils.makeStatus(ProtocolStatusCodes.ACCESS_DENIED,
-                "Authentication required: "+ url));
+        return new ProtocolOutput(c, new ProtocolStatus(ProtocolStatus.ACCESS_DENIED, "Authentication required: "
+                + urlString));
       } else if (code == 404) {
-        return new ProtocolOutput(c,
-            ProtocolStatusUtils.makeStatus(ProtocolStatusCodes.NOTFOUND, u));
+        return new ProtocolOutput(c, new ProtocolStatus(ProtocolStatus.NOTFOUND, u));
       } else if (code == 410) { // permanently GONE
-        return new ProtocolOutput(c,
-            ProtocolStatusUtils.makeStatus(ProtocolStatusCodes.GONE, u));
+        return new ProtocolOutput(c, new ProtocolStatus(ProtocolStatus.GONE, u));
       } else {
-        return new ProtocolOutput(c,
-            ProtocolStatusUtils.makeStatus(ProtocolStatusCodes.EXCEPTION, "Http code=" + code + ", url="
+        return new ProtocolOutput(c, new ProtocolStatus(ProtocolStatus.EXCEPTION, "Http code=" + code + ", url="
                 + u));
       }
     } catch (Throwable e) {
       e.printStackTrace(LogUtil.getErrorStream(logger));
-      return new ProtocolOutput(null,
-          ProtocolStatusUtils.makeStatus(ProtocolStatusCodes.EXCEPTION, e.toString()));
-    }
-  }
-
+      return new ProtocolOutput(null, new ProtocolStatus(e));
+    }
+  }
+  
   /* -------------------------- *
    * </implementation:Protocol> *
    * -------------------------- */
@@ -303,51 +238,47 @@
   public boolean getUseHttp11() {
     return useHttp11;
   }
-<<<<<<< HEAD
-
-=======
-  
->>>>>>> caa378ba
+  
   private static String getAgentString(String agentName,
-      String agentVersion,
-      String agentDesc,
-      String agentURL,
-      String agentEmail) {
-
+                                       String agentVersion,
+                                       String agentDesc,
+                                       String agentURL,
+                                       String agentEmail) {
+    
     if ( (agentName == null) || (agentName.trim().length() == 0) ) {
       // TODO : NUTCH-258
       if (LOGGER.isErrorEnabled()) {
         LOGGER.error("No User-Agent string set (http.agent.name)!");
       }
     }
-
+    
     StringBuffer buf= new StringBuffer();
-
+    
     buf.append(agentName);
     if (agentVersion != null) {
       buf.append("/");
       buf.append(agentVersion);
     }
     if ( ((agentDesc != null) && (agentDesc.length() != 0))
-        || ((agentEmail != null) && (agentEmail.length() != 0))
-        || ((agentURL != null) && (agentURL.length() != 0)) ) {
+    || ((agentEmail != null) && (agentEmail.length() != 0))
+    || ((agentURL != null) && (agentURL.length() != 0)) ) {
       buf.append(" (");
-
+      
       if ((agentDesc != null) && (agentDesc.length() != 0)) {
         buf.append(agentDesc);
         if ( (agentURL != null) || (agentEmail != null) )
           buf.append("; ");
       }
-
+      
       if ((agentURL != null) && (agentURL.length() != 0)) {
         buf.append(agentURL);
         if (agentEmail != null)
           buf.append("; ");
       }
-
+      
       if ((agentEmail != null) && (agentEmail.length() != 0))
         buf.append(agentEmail);
-
+      
       buf.append(")");
     }
     return buf.toString();
@@ -363,37 +294,20 @@
       logger.info("http.accept.language = " + acceptLanguage);
     }
   }
-
+  
   public byte[] processGzipEncoded(byte[] compressed, URL url) throws IOException {
 
     if (LOGGER.isTraceEnabled()) { LOGGER.trace("uncompressing...."); }
 
     byte[] content;
     if (getMaxContent() >= 0) {
-      content = GZIPUtils.unzipBestEffort(compressed, getMaxContent());
+        content = GZIPUtils.unzipBestEffort(compressed, getMaxContent());
     } else {
-      content = GZIPUtils.unzipBestEffort(compressed);
-    }
+        content = GZIPUtils.unzipBestEffort(compressed);
+    } 
 
     if (content == null)
       throw new IOException("unzipBestEffort returned null");
-
-    if (LOGGER.isTraceEnabled()) {
-      LOGGER.trace("fetched " + compressed.length
-          + " bytes of compressed content (expanded to "
-          + content.length + " bytes) from " + url);
-    }
-    return content;
-  }
-
-  public byte[] processDeflateEncoded(byte[] compressed, URL url) throws IOException {
-
-    if (LOGGER.isTraceEnabled()) { LOGGER.trace("inflating...."); }
-
-    byte[] content = DeflateUtils.inflateBestEffort(compressed, getMaxContent());
-
-    if (content == null)
-      throw new IOException("inflateBestEffort returned null");
 
     if (LOGGER.isTraceEnabled()) {
       LOGGER.trace("fetched " + compressed.length
@@ -403,18 +317,34 @@
     return content;
   }
 
+  public byte[] processDeflateEncoded(byte[] compressed, URL url) throws IOException {
+
+    if (LOGGER.isTraceEnabled()) { LOGGER.trace("inflating...."); }
+
+    byte[] content = DeflateUtils.inflateBestEffort(compressed, getMaxContent());
+
+    if (content == null)
+      throw new IOException("inflateBestEffort returned null");
+
+    if (LOGGER.isTraceEnabled()) {
+      LOGGER.trace("fetched " + compressed.length
+                 + " bytes of compressed content (expanded to "
+                 + content.length + " bytes) from " + url);
+    }
+    return content;
+  }
+
   protected static void main(HttpBase http, String[] args) throws Exception {
-    @SuppressWarnings("unused")
     boolean verbose = false;
     String url = null;
-
+    
     String usage = "Usage: Http [-verbose] [-timeout N] url";
-
+    
     if (args.length == 0) {
       System.err.println(usage);
       System.exit(-1);
     }
-
+    
     for (int i = 0; i < args.length; i++) { // parse command line
       if (args[i].equals("-timeout")) { // found -timeout option
         http.timeout = Integer.parseInt(args[++i]) * 1000;
@@ -426,33 +356,33 @@
       } else // root is required parameter
         url = args[i];
     }
-
-    //    if (verbose) {
-    //      LOGGER.setLevel(Level.FINE);
-    //    }
-
-    ProtocolOutput out = http.getProtocolOutput(url, new WebPage());
+    
+//    if (verbose) {
+//      LOGGER.setLevel(Level.FINE);
+//    }
+    
+    ProtocolOutput out = http.getProtocolOutput(new Text(url), new CrawlDatum());
     Content content = out.getContent();
-
+    
     System.out.println("Status: " + out.getStatus());
     if (content != null) {
       System.out.println("Content Type: " + content.getContentType());
       System.out.println("Content Length: " +
-          content.getMetadata().get(Response.CONTENT_LENGTH));
+                         content.getMetadata().get(Response.CONTENT_LENGTH));
       System.out.println("Content:");
       String text = new String(content.getContent());
       System.out.println(text);
     }
-
-  }
-
-
+    
+  }
+  
+  
   protected abstract Response getResponse(URL url,
-      WebPage page, boolean followRedirects)
-  throws ProtocolException, IOException;
-
-  @Override
-  public RobotRules getRobotRules(String url, WebPage page) {
+                                          CrawlDatum datum,
+                                          boolean followRedirects)
+    throws ProtocolException, IOException;
+
+  public RobotRules getRobotRules(Text url, CrawlDatum datum) {
     return robots.getRobotRulesSet(this, url);
   }
 

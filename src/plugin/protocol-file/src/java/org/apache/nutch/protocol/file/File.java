/**
 * Licensed to the Apache Software Foundation (ASF) under one or more
 * contributor license agreements.  See the NOTICE file distributed with
 * this work for additional information regarding copyright ownership.
 * The ASF licenses this file to You under the Apache License, Version 2.0
 * (the "License"); you may not use this file except in compliance with
 * the License.  You may obtain a copy of the License at
 *
 *     http://www.apache.org/licenses/LICENSE-2.0
 *
 * Unless required by applicable law or agreed to in writing, software
 * distributed under the License is distributed on an "AS IS" BASIS,
 * WITHOUT WARRANTIES OR CONDITIONS OF ANY KIND, either express or implied.
 * See the License for the specific language governing permissions and
 * limitations under the License.
 */

package org.apache.nutch.protocol.file;

<<<<<<< HEAD
import java.net.URL;
import java.util.Collection;
import java.util.HashSet;
=======
import org.slf4j.Logger;
import org.slf4j.LoggerFactory;

import org.apache.nutch.crawl.CrawlDatum;
import org.apache.hadoop.io.Text;
import org.apache.nutch.metadata.Metadata;
import org.apache.nutch.net.protocols.HttpDateFormat;
import org.apache.nutch.net.protocols.Response;
>>>>>>> caa378ba

import org.slf4j.Logger;
import org.slf4j.LoggerFactory;
import org.apache.hadoop.conf.Configuration;
import org.apache.nutch.net.protocols.Response;
import org.apache.nutch.protocol.Content;
import org.apache.nutch.protocol.EmptyRobotRules;
import org.apache.nutch.protocol.Protocol;
import org.apache.nutch.protocol.ProtocolOutput;
import org.apache.nutch.protocol.ProtocolStatusCodes;
import org.apache.nutch.protocol.ProtocolStatusUtils;
import org.apache.nutch.protocol.RobotRules;
import org.apache.nutch.storage.ProtocolStatus;
import org.apache.nutch.storage.WebPage;
import org.apache.nutch.storage.WebPage.Field;
import org.apache.nutch.util.NutchConfiguration;

/************************************
 * File.java deals with file: scheme.
 * 
 * Configurable parameters are defined under "FILE properties" section in
 * ./conf/nutch-default.xml or similar.
 * 
 * @author John Xing
 ***********************************/
public class File implements Protocol {

  public static final Logger LOG = LoggerFactory.getLogger(File.class);
<<<<<<< HEAD

  private static final Collection<WebPage.Field> FIELDS = new HashSet<WebPage.Field>();

  static {
    FIELDS.add(WebPage.Field.MODIFIED_TIME);
    FIELDS.add(WebPage.Field.HEADERS);
  }
=======
>>>>>>> caa378ba

  static final int MAX_REDIRECTS = 5;

  int maxContentLength;
<<<<<<< HEAD
  
=======
>>>>>>> caa378ba
  boolean crawlParents;

  private Configuration conf;

  // constructor
  public File() {
  }

  /** Set the point at which content is truncated. */
  public void setMaxContentLength(int length) {
    maxContentLength = length;
  }

  public ProtocolOutput getProtocolOutput(String url, WebPage page) {
    String urlString = url.toString();
    try {
      URL u = new URL(urlString);

      int redirects = 0;

      while (true) {
        FileResponse response;
        response = new FileResponse(u, page, this, getConf()); // make
        // a
        // request

        int code = response.getCode();

        if (code == 200) { // got a good response
          return new ProtocolOutput(response.toContent()); // return
          // it

        } else if (code >= 300 && code < 400) { // handle redirect
          if (redirects == MAX_REDIRECTS)
            throw new FileException("Too many redirects: " + url);
          u = new URL(response.getHeader("Location"));
          redirects++;
          if (LOG.isTraceEnabled()) {
            LOG.trace("redirect to " + u);
          }

        } else { // convert to exception
          throw new FileError(code);
        }
      }
    } catch (Exception e) {
      e.printStackTrace();
      ProtocolStatus ps = ProtocolStatusUtils.makeStatus(
          ProtocolStatusCodes.EXCEPTION, e.toString());
      return new ProtocolOutput(null, ps);
    }
  }

  @Override
  public RobotRules getRobotRules(String url, WebPage page) {
    return EmptyRobotRules.RULES;
  }

  @Override
  public Collection<Field> getFields() {
    return FIELDS;
  }

  /** For debugging. */
  public static void main(String[] args) throws Exception {
    int maxContentLength = Integer.MIN_VALUE;
    boolean dumpContent = false;
    String urlString = null;

    String usage = "Usage: File [-maxContentLength L] [-dumpContent] url";

    if (args.length == 0) {
      System.err.println(usage);
      System.exit(-1);
    }

    for (int i = 0; i < args.length; i++) {
      if (args[i].equals("-maxContentLength")) {
        maxContentLength = Integer.parseInt(args[++i]);
      } else if (args[i].equals("-dumpContent")) {
        dumpContent = true;
      } else if (i != args.length - 1) {
        System.err.println(usage);
        System.exit(-1);
      } else
        urlString = args[i];
    }

    File file = new File();
    file.setConf(NutchConfiguration.create());

    if (maxContentLength != Integer.MIN_VALUE) // set maxContentLength
      file.setMaxContentLength(maxContentLength);

    // set log level
    // LOG.setLevel(Level.parse((new String(logLevel)).toUpperCase()));

    Content content = file.getProtocolOutput(urlString, new WebPage())
        .getContent();

    System.out.println("Content-Type: " + content.getContentType());
    System.out.println("Content-Length: "
        + content.getMetadata().get(Response.CONTENT_LENGTH));
    System.out.println("Last-Modified: "
        + content.getMetadata().get(Response.LAST_MODIFIED));
    if (dumpContent) {
      System.out.print(new String(content.getContent()));
    }

    file = null;
  }

  public void setConf(Configuration conf) {
    this.conf = conf;
    this.maxContentLength = conf.getInt("file.content.limit", 64 * 1024);
    this.crawlParents = conf.getBoolean("file.crawl.parent", true);
  }

  public Configuration getConf() {
    return this.conf;
  }
}<|MERGE_RESOLUTION|>--- conflicted
+++ resolved
@@ -17,11 +17,6 @@
 
 package org.apache.nutch.protocol.file;
 
-<<<<<<< HEAD
-import java.net.URL;
-import java.util.Collection;
-import java.util.HashSet;
-=======
 import org.slf4j.Logger;
 import org.slf4j.LoggerFactory;
 
@@ -30,53 +25,34 @@
 import org.apache.nutch.metadata.Metadata;
 import org.apache.nutch.net.protocols.HttpDateFormat;
 import org.apache.nutch.net.protocols.Response;
->>>>>>> caa378ba
 
-import org.slf4j.Logger;
-import org.slf4j.LoggerFactory;
 import org.apache.hadoop.conf.Configuration;
-import org.apache.nutch.net.protocols.Response;
+
 import org.apache.nutch.protocol.Content;
 import org.apache.nutch.protocol.EmptyRobotRules;
 import org.apache.nutch.protocol.Protocol;
 import org.apache.nutch.protocol.ProtocolOutput;
-import org.apache.nutch.protocol.ProtocolStatusCodes;
-import org.apache.nutch.protocol.ProtocolStatusUtils;
+import org.apache.nutch.protocol.ProtocolStatus;
 import org.apache.nutch.protocol.RobotRules;
-import org.apache.nutch.storage.ProtocolStatus;
-import org.apache.nutch.storage.WebPage;
-import org.apache.nutch.storage.WebPage.Field;
 import org.apache.nutch.util.NutchConfiguration;
+
+import java.net.URL;
 
 /************************************
  * File.java deals with file: scheme.
- * 
- * Configurable parameters are defined under "FILE properties" section in
- * ./conf/nutch-default.xml or similar.
- * 
+ *
+ * Configurable parameters are defined under "FILE properties" section
+ * in ./conf/nutch-default.xml or similar.
+ *
  * @author John Xing
  ***********************************/
 public class File implements Protocol {
 
   public static final Logger LOG = LoggerFactory.getLogger(File.class);
-<<<<<<< HEAD
-
-  private static final Collection<WebPage.Field> FIELDS = new HashSet<WebPage.Field>();
-
-  static {
-    FIELDS.add(WebPage.Field.MODIFIED_TIME);
-    FIELDS.add(WebPage.Field.HEADERS);
-  }
-=======
->>>>>>> caa378ba
 
   static final int MAX_REDIRECTS = 5;
 
   int maxContentLength;
-<<<<<<< HEAD
-  
-=======
->>>>>>> caa378ba
   boolean crawlParents;
 
   private Configuration conf;
@@ -86,79 +62,69 @@
   }
 
   /** Set the point at which content is truncated. */
-  public void setMaxContentLength(int length) {
-    maxContentLength = length;
-  }
+  public void setMaxContentLength(int length) {maxContentLength = length;}
 
-  public ProtocolOutput getProtocolOutput(String url, WebPage page) {
+  public ProtocolOutput getProtocolOutput(Text url, CrawlDatum datum) {
     String urlString = url.toString();
     try {
       URL u = new URL(urlString);
-
+  
       int redirects = 0;
-
+  
       while (true) {
         FileResponse response;
-        response = new FileResponse(u, page, this, getConf()); // make
-        // a
-        // request
-
+        response = new FileResponse(u, datum, this, getConf());   // make a request
+  
         int code = response.getCode();
-
-        if (code == 200) { // got a good response
-          return new ProtocolOutput(response.toContent()); // return
-          // it
-
-        } else if (code >= 300 && code < 400) { // handle redirect
+  
+        if (code == 200) {                          // got a good response
+          return new ProtocolOutput(response.toContent());              // return it
+  
+        } else if (code >= 300 && code < 400) {     // handle redirect
           if (redirects == MAX_REDIRECTS)
             throw new FileException("Too many redirects: " + url);
           u = new URL(response.getHeader("Location"));
-          redirects++;
+          redirects++;                
           if (LOG.isTraceEnabled()) {
-            LOG.trace("redirect to " + u);
+            LOG.trace("redirect to " + u); 
           }
-
-        } else { // convert to exception
+  
+        } else {                                    // convert to exception
           throw new FileError(code);
         }
-      }
+      } 
     } catch (Exception e) {
       e.printStackTrace();
-      ProtocolStatus ps = ProtocolStatusUtils.makeStatus(
-          ProtocolStatusCodes.EXCEPTION, e.toString());
-      return new ProtocolOutput(null, ps);
+      return new ProtocolOutput(null, new ProtocolStatus(e));
     }
   }
 
-  @Override
-  public RobotRules getRobotRules(String url, WebPage page) {
-    return EmptyRobotRules.RULES;
-  }
-
-  @Override
-  public Collection<Field> getFields() {
-    return FIELDS;
-  }
+//  protected void finalize () {
+//    // nothing here
+//  }
 
   /** For debugging. */
   public static void main(String[] args) throws Exception {
     int maxContentLength = Integer.MIN_VALUE;
+    String logLevel = "info";
     boolean dumpContent = false;
     String urlString = null;
 
-    String usage = "Usage: File [-maxContentLength L] [-dumpContent] url";
+    String usage = "Usage: File [-logLevel level] [-maxContentLength L] [-dumpContent] url";
 
     if (args.length == 0) {
       System.err.println(usage);
       System.exit(-1);
     }
-
+      
     for (int i = 0; i < args.length; i++) {
-      if (args[i].equals("-maxContentLength")) {
+      if (args[i].equals("-logLevel")) {
+        logLevel = args[++i];
+      } else if (args[i].equals("-maxContentLength")) {
         maxContentLength = Integer.parseInt(args[++i]);
       } else if (args[i].equals("-dumpContent")) {
         dumpContent = true;
-      } else if (i != args.length - 1) {
+      } else if (i != args.length-1) {
         System.err.println(usage);
         System.exit(-1);
       } else
@@ -172,16 +138,15 @@
       file.setMaxContentLength(maxContentLength);
 
     // set log level
-    // LOG.setLevel(Level.parse((new String(logLevel)).toUpperCase()));
+    //LOG.setLevel(Level.parse((new String(logLevel)).toUpperCase()));
 
-    Content content = file.getProtocolOutput(urlString, new WebPage())
-        .getContent();
+    Content content = file.getProtocolOutput(new Text(urlString), new CrawlDatum()).getContent();
 
-    System.out.println("Content-Type: " + content.getContentType());
-    System.out.println("Content-Length: "
-        + content.getMetadata().get(Response.CONTENT_LENGTH));
-    System.out.println("Last-Modified: "
-        + content.getMetadata().get(Response.LAST_MODIFIED));
+    System.err.println("Content-Type: " + content.getContentType());
+    System.err.println("Content-Length: " +
+                       content.getMetadata().get(Response.CONTENT_LENGTH));
+    System.err.println("Last-Modified: " +
+                       content.getMetadata().get(Response.LAST_MODIFIED));
     if (dumpContent) {
       System.out.print(new String(content.getContent()));
     }
@@ -198,4 +163,8 @@
   public Configuration getConf() {
     return this.conf;
   }
+
+  public RobotRules getRobotRules(Text url, CrawlDatum datum) {
+    return EmptyRobotRules.RULES;
+  }
 }
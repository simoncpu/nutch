--- conflicted
+++ resolved
@@ -35,17 +35,8 @@
           long fetchTime, long modifiedTime, int state) {
     super.setFetchSchedule(url, page, prevFetchTime, prevModifiedTime,
         fetchTime, modifiedTime, state);
-<<<<<<< HEAD
-    if (datum.getFetchInterval() == 0 ) {
-      datum.setFetchInterval(defaultInterval);
-    }
-    datum.setFetchTime(fetchTime + (long)datum.getFetchInterval() * 1000);
-    datum.setModifiedTime(modifiedTime);
-    return datum;
-=======
     page.setFetchTime(fetchTime + page.getFetchInterval() * 1000L);
     page.setModifiedTime(modifiedTime);
->>>>>>> fc6a7f5e
   }
 
 }